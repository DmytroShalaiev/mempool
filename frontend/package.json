--- conflicted
+++ resolved
@@ -37,18 +37,6 @@
     "prerender": "ng run mempool:prerender"
   },
   "dependencies": {
-<<<<<<< HEAD
-    "@angular/animations": "~10.2.2",
-    "@angular/common": "~10.2.2",
-    "@angular/compiler": "~10.2.2",
-    "@angular/core": "~10.2.2",
-    "@angular/forms": "~10.2.2",
-    "@angular/localize": "^10.2.2",
-    "@angular/platform-browser": "~10.2.2",
-    "@angular/platform-browser-dynamic": "~10.2.2",
-    "@angular/platform-server": "~10.2.2",
-    "@angular/router": "~10.2.2",
-=======
     "@angular/animations": "~10.2.3",
     "@angular/common": "~10.2.3",
     "@angular/compiler": "~10.2.3",
@@ -57,8 +45,8 @@
     "@angular/localize": "^10.2.3",
     "@angular/platform-browser": "~10.2.3",
     "@angular/platform-browser-dynamic": "~10.2.3",
+    "@angular/platform-server": "~10.2.2",
     "@angular/router": "~10.2.3",
->>>>>>> b2f9a4e4
     "@fortawesome/angular-fontawesome": "^0.7.0",
     "@fortawesome/fontawesome-common-types": "^0.2.30",
     "@fortawesome/fontawesome-svg-core": "^1.2.30",
@@ -82,15 +70,10 @@
   "devDependencies": {
     "@angular-devkit/build-angular": "^0.1002.0",
     "@angular/cli": "~10.2.0",
-<<<<<<< HEAD
     "@angular/compiler-cli": "~10.2.2",
     "@angular/language-service": "~10.2.2",
-    "@nguniversal/builders": "^10.0.1",
+    "@nguniversal/builders": "^10.1.0",
     "@types/express": "^4.17.0",
-=======
-    "@angular/compiler-cli": "~10.2.0",
-    "@angular/language-service": "~10.2.0",
->>>>>>> b2f9a4e4
     "@types/jasmine": "~3.3.8",
     "@types/jasminewd2": "~2.0.3",
     "@types/node": "^12.11.1",
