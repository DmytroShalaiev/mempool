import { Component, OnInit, LOCALE_ID, Inject, ViewChild} from '@angular/core';
import { ActivatedRoute } from '@angular/router';
import { UntypedFormGroup, UntypedFormBuilder } from '@angular/forms';
import { of, merge, Subject} from 'rxjs';
import { switchMap } from 'rxjs/operators';

import { OptimizedMempoolStats } from '../../interfaces/node-api.interface';
import { WebsocketService } from '../../services/websocket.service';
import { ApiService } from '../../services/api.service';

import { StateService } from '../../services/state.service';
import { SeoService } from '../../services/seo.service';
import { StorageService } from '../../services/storage.service';
import { feeLevels, chartColors } from '../../app.constants';
import { MempoolGraphComponent } from '../mempool-graph/mempool-graph.component';
import { IncomingTransactionsGraphComponent } from '../incoming-transactions-graph/incoming-transactions-graph.component';

@Component({
  selector: 'app-statistics',
  templateUrl: './statistics.component.html',
  styleUrls: ['./statistics.component.scss']
})
export class StatisticsComponent implements OnInit {
  @ViewChild('mempoolgraph') mempoolGraph: MempoolGraphComponent;
  @ViewChild('incominggraph') incomingGraph: IncomingTransactionsGraphComponent;

  network = '';

  loading = true;
  spinnerLoading = false;
  feeLevels = feeLevels;
  chartColors = chartColors;
  filterSize = 100000;
  filterFeeIndex = 1;
  showCount = false;
  maxFeeIndex: number;
  dropDownOpen = false;
  outlierCappingEnabled = false;
  mempoolStats: OptimizedMempoolStats[] = [];

  mempoolVsizeFeesData: any;
  mempoolUnconfirmedTransactionsData: any;
  mempoolTransactionsWeightPerSecondData: any;

  radioGroupForm: UntypedFormGroup;
  graphWindowPreference: string;
  inverted: boolean;
  feeLevelDropdownData = [];
  timespan = '';
  titleCount = $localize`Count`;

  useDefaultMempool = false;
  switchChanged = new Subject();

  constructor(
    @Inject(LOCALE_ID) private locale: string,
    private formBuilder: UntypedFormBuilder,
    private route: ActivatedRoute,
    private websocketService: WebsocketService,
    private apiService: ApiService,
    public stateService: StateService,
    private seoService: SeoService,
    private storageService: StorageService,
  ) { }

  onSwitchChanged(e) {
    this.switchChanged.next(e.target.checked);
  }

  ngOnInit() {
    this.inverted = this.storageService.getValue('inverted-graph') === 'true';
    this.setFeeLevelDropdownData();
    this.seoService.setTitle($localize`:@@5d4f792f048fcaa6df5948575d7cb325c9393383:Graphs`);
    this.seoService.setDescription($localize`:@@meta.description.bitcoin.graphs.mempool:See mempool size (in MvB) and transactions per second (in vB/s) visualized over time.`);
    this.stateService.networkChanged$.subscribe((network) => this.network = network);
    this.graphWindowPreference = this.storageService.getValue('graphWindowPreference') ? this.storageService.getValue('graphWindowPreference').trim() : '2h';
    this.outlierCappingEnabled = this.storageService.getValue('cap-outliers') === 'true';

    this.radioGroupForm = this.formBuilder.group({
      dateSpan: this.graphWindowPreference
    });

    this.route
      .fragment
      .subscribe((fragment) => {
        if (['2h', '24h', '1w', '1m', '3m', '6m', '1y', '2y', '3y', '4y', 'all'].indexOf(fragment) > -1) {
          this.radioGroupForm.controls.dateSpan.setValue(fragment, { emitEvent: false });
        } else {
          this.radioGroupForm.controls.dateSpan.setValue('2h', { emitEvent: false });
        }
      });

    merge(
      of(''),
      this.radioGroupForm.controls.dateSpan.valueChanges,
      this.switchChanged
    )
    .pipe(
      switchMap((val) => {
        if (typeof val === 'boolean') {
          this.useDefaultMempool = val;
        }
        this.timespan = this.radioGroupForm.controls.dateSpan.value;
        this.spinnerLoading = true;
        if (this.radioGroupForm.controls.dateSpan.value === '2h') {
          this.websocketService.want(['blocks', 'live-2h-chart']);
          return this.apiService.list2HStatistics$(false);
        }
        this.websocketService.want(['blocks']);
        if (this.radioGroupForm.controls.dateSpan.value === '24h') {
          return this.apiService.list24HStatistics$(this.useDefaultMempool);
        }
        if (this.radioGroupForm.controls.dateSpan.value === '1w') {
          return this.apiService.list1WStatistics$(this.useDefaultMempool);
        }
        if (this.radioGroupForm.controls.dateSpan.value === '1m') {
          return this.apiService.list1MStatistics$(this.useDefaultMempool);
        }
        if (this.radioGroupForm.controls.dateSpan.value === '3m') {
          return this.apiService.list3MStatistics$(this.useDefaultMempool);
        }
        if (this.radioGroupForm.controls.dateSpan.value === '6m') {
          return this.apiService.list6MStatistics$(this.useDefaultMempool);
        }
        if (this.radioGroupForm.controls.dateSpan.value === '1y') {
          return this.apiService.list1YStatistics$(this.useDefaultMempool);
        }
        if (this.radioGroupForm.controls.dateSpan.value === '2y') {
          return this.apiService.list2YStatistics$(this.useDefaultMempool);
        }
        if (this.radioGroupForm.controls.dateSpan.value === '3y') {
          return this.apiService.list3YStatistics$(this.useDefaultMempool);
        }
<<<<<<< HEAD
        return this.apiService.list4YStatistics$(this.useDefaultMempool);
=======
        if (this.radioGroupForm.controls.dateSpan.value === '4y') {
          return this.apiService.list4YStatistics$();
        }
        if (this.radioGroupForm.controls.dateSpan.value === 'all') {
          return this.apiService.listAllTimeStatistics$();
        }
>>>>>>> 1b21cd89
      })
    )
    .subscribe((mempoolStats: any) => {
      this.mempoolStats = mempoolStats;
      this.handleNewMempoolData(this.mempoolStats.concat([]));
      this.loading = false;
      this.spinnerLoading = false;
    });

    this.stateService.live2Chart$
      .subscribe((mempoolStats) => {
        this.mempoolStats.unshift(mempoolStats);
        this.mempoolStats = this.mempoolStats.slice(0, this.mempoolStats.length - 1);
        this.handleNewMempoolData(this.mempoolStats.concat([]));
      });
  }

  handleNewMempoolData(mempoolStats: OptimizedMempoolStats[]) {
    mempoolStats.reverse();
    const labels = mempoolStats.map(stats => stats.added);

    let maxTier = 0;
    for (let index = 37; index > -1; index--) {
      mempoolStats.forEach((stats) => {
        if (stats.vsizes[index] >= this.filterSize) {
          maxTier = Math.max(maxTier, index);
        }
      });
    }
    this.maxFeeIndex = maxTier;

    this.mempoolTransactionsWeightPerSecondData = {
      labels: labels,
      series: [mempoolStats.map((stats) => [stats.added * 1000, stats.vbytes_per_second])],
    };
  }

  saveGraphPreference() {
    this.storageService.setValue('graphWindowPreference', this.radioGroupForm.controls.dateSpan.value);
  }

  invertGraph() {
    this.storageService.setValue('inverted-graph', !this.inverted);
    document.location.reload();
  }

  setFeeLevelDropdownData() {
    let _feeLevels = feeLevels;
    let _chartColors = chartColors;
    if (!this.inverted) {
      _feeLevels = [...feeLevels].reverse();
      _chartColors = [...chartColors].reverse();
    }
    _feeLevels.forEach((fee, i) => {
      let range;
      const nextIndex = this.inverted ? i + 1 : i - 1;
      if (this.stateService.isLiquid()) {
        if (_feeLevels[nextIndex] == null) {
          range = `${(_feeLevels[i] / 10).toFixed(1)}+`;
        } else {
          range = `${(_feeLevels[i] / 10).toFixed(1)} - ${(_feeLevels[nextIndex] / 10).toFixed(1)}`;
        }
      } else {
        if (_feeLevels[nextIndex] == null) {
          range = `${_feeLevels[i]}+`;
        } else {
          range = `${_feeLevels[i]} - ${_feeLevels[nextIndex]}`;
        }
      }
      if (this.inverted) {
        this.feeLevelDropdownData.push({
          fee: fee,
          range,
          color: _chartColors[i],
        });
      } else {
        this.feeLevelDropdownData.push({
          fee: fee,
          range,
          color: _chartColors[i],
        });
      }
    });
  }
  
  onOutlierToggleChange(e): void {
    this.outlierCappingEnabled = e.target.checked;
    this.storageService.setValue('cap-outliers', e.target.checked);
  }

  onSaveChart(name) {
    if (name === 'mempool') {
      this.mempoolGraph.onSaveChart(this.timespan);
    } else if (name === 'incoming') {
      this.incomingGraph.onSaveChart(this.timespan);
    }
  }

  isMobile() {
    return (window.innerWidth <= 767.98);
  }
}<|MERGE_RESOLUTION|>--- conflicted
+++ resolved
@@ -131,16 +131,12 @@
         if (this.radioGroupForm.controls.dateSpan.value === '3y') {
           return this.apiService.list3YStatistics$(this.useDefaultMempool);
         }
-<<<<<<< HEAD
-        return this.apiService.list4YStatistics$(this.useDefaultMempool);
-=======
         if (this.radioGroupForm.controls.dateSpan.value === '4y') {
-          return this.apiService.list4YStatistics$();
+          return this.apiService.list4YStatistics$(this.useDefaultMempool);
         }
         if (this.radioGroupForm.controls.dateSpan.value === 'all') {
-          return this.apiService.listAllTimeStatistics$();
-        }
->>>>>>> 1b21cd89
+          return this.apiService.listAllTimeStatistics$(this.useDefaultMempool);
+        }
       })
     )
     .subscribe((mempoolStats: any) => {
